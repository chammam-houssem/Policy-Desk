<!DOCTYPE html>
<html lang="en">
<head>
  <meta charset="UTF-8" />
  <meta name="viewport" content="width=device-width, initial-scale=1.0" />
  <title>Houssem Chammam | Data Projects</title>
  <script src="https://cdn.tailwindcss.com"></script>
  <script src="https://cdn.jsdelivr.net/npm/chart.js"></script>
  <script src="https://cdnjs.cloudflare.com/ajax/libs/PapaParse/5.4.1/papaparse.min.js"></script>
  <link href="https://fonts.googleapis.com/css2?family=Inter:wght@400;600;700&display=swap" rel="stylesheet" />
  <link href="https://fonts.googleapis.com/css2?family=Roboto+Serif:ital,opsz,wght@0,8..144,100..900;1,8..144,100..900&display=swap" rel="stylesheet" />
  <link rel="stylesheet" href="styles.css">
  <link rel="stylesheet" href="https://cdnjs.cloudflare.com/ajax/libs/font-awesome/6.4.0/css/all.min.css">
  <style>
    .primary-btn {
      font-family: 'Inter', sans-serif;
    }
    .secondary-btn {
      font-family: 'Inter', sans-serif;
    }
    
    /* Reduce topic 2 chart sizes by 50% (additional 25% reduction) */
    #topic2 .chart-container {
      margin: 24px 0; /* Further reduced by 25% */
      padding: 18px 13.5px; /* Further reduced by 25% */
    }
    
    #topic2 .chart-wrapper {
      height: 225px; /* Further reduced by 25% */
    }
    
    /* Mobile responsive adjustments for topic 2 */
    @media (max-width: 768px) {
      #topic2 .chart-container {
        padding: 13.5px 9px; /* Further reduced by 25% */
        margin: 18px 0; /* Further reduced by 25% */
      }
      
      #topic2 .chart-wrapper {
        height: 168.75px; /* Further reduced by 25% */
      }
    }
    
    @media (max-width: 480px) {
      #topic2 .chart-wrapper {
        height: 140.625px; /* Further reduced by 25% */
      }
      
      #topic2 .chart-container {
        padding: 9px 6.75px; /* Further reduced by 25% */
      }
    }
  </style>
</head>
<<<<<<< HEAD
<body>
    <!-- Top Main Navigation Bar -->
  <nav class="tab-navigation">
    <div class="container">
      <div class="tab-nav">
        <a href="index.html" class="tab-btn">Overview</a>
        <a href="featured-work.html" class="tab-btn">Featured Work</a>
        <button class="tab-btn active">Data Projects</button>
        <a href="blog.html" class="tab-btn">Blog</a>
      </div>
    </div>
  </nav>
=======
<body class="antialiased">
    <!-- Top Navigation -->
    <nav class="tab-navigation">
        <div class="container">
            <div class="tab-nav">
                <a href="index.html" class="nav-btn tab-btn">Overview</a>
                <a href="featured-work.html" class="nav-btn tab-btn">Featured Work</a>
                <a href="data.html" class="nav-btn tab-btn active">Data Projects</a>
                <a href="blog.html" class="nav-btn tab-btn">Blog</a>
            </div>
        </div>
    </nav>
>>>>>>> be6389b8

  <div class="container mx-auto p-4 md:p-8">
    <header class="text-center mb-8">
      <h1 class="text-4xl font-bold">Three-Topic Interactive Page</h1>
      <p class="text-lg text-gray-600 mt-2">Explore insights by switching between tabs</p>
    </header>

    <!-- Section Tabs (internal to this page, untouched) -->
    <nav class="flex justify-center items-center flex-wrap gap-2 md:gap-4 mb-8">
      <a class="primary-btn tab-btn px-4 py-2 rounded-lg font-semibold text-white bg-[#36a853] hover:bg-[gold] hover:text-[#3d405b] transition-colors duration-200" data-tab="topic1" href="#">Topic 1</a>
      <a class="primary-btn tab-btn px-4 py-2 rounded-lg font-semibold text-[#3d405b] hover:bg-[gold] hover:text-[#3d405b] transition-colors duration-200" data-tab="topic2" href="#">Topic 2</a>
      <a class="primary-btn tab-btn px-4 py-2 rounded-lg font-semibold text-[#3d405b] hover:bg-[gold] hover:text-[#3d405b] transition-colors duration-200" data-tab="topic3" href="#">Topic 3</a>
    </nav>

    <main>
      <section id="topic1" class="tab-content active">
        <div class="bg-white p-6 rounded-lg shadow-md mb-8">
          <h2 class="text-2xl font-bold mb-4">Top 30 Economies Comparison</h2>
          <p class="text-gray-700 mb-6">
            Explore how the top 30 global economies have changed in size between 1995 and 2024. Use the buttons below to switch between the two years.
          </p>
          <div class="text-center mb-4">
            <button id="btn-1995" class="secondary-btn btn btn-secondary active" type="button">Top 30 in 1995</button>
            <button id="btn-2024" class="secondary-btn btn btn-secondary" type="button">Top 30 in 2024</button>
          </div>
          <div class="chart-container">
            <canvas id="top30Chart"></canvas>
          </div>
        </div>
        <div class="bg-white p-6 rounded-lg shadow-md">
          <h2 class="text-2xl font-bold mb-4">GDP Share Comparison</h2>
          <p class="text-gray-700 mb-6">
            Compare the GDP share of selected countries or regions over time.
          </p>
          <div class="chart-container">
            <canvas id="gdpShareChart"></canvas>
          </div>
        </div>
      </section>
      <section id="topic2" class="tab-content">
        <div class="bg-white p-6 rounded-lg shadow-md mb-8">
          <h2 class="text-2xl font-bold mb-4">Global Renewable Energy Capacity</h2>
          <p class="text-gray-700 mb-6">
            Explore renewable energy capacity distribution across different regions and energy sources worldwide.
          </p>
          <div class="flex justify-center mb-4">
            <a href="Data/renewable_energy_data.csv" download class="primary-btn px-4 py-2 rounded-lg font-semibold text-white bg-[#36a853] hover:bg-[gold] hover:text-[#3d405b] transition-colors duration-200 inline-flex items-center gap-2">
              <i class="fas fa-download"></i>
              Download CSV Data
            </a>
          </div>
          <div class="chart-container">
            <canvas id="renewableCapacityChart"></canvas>
          </div>
        </div>
        <div class="bg-white p-6 rounded-lg shadow-md">
          <h2 class="text-2xl font-bold mb-4">Investment vs GDP Per Capita</h2>
          <p class="text-gray-700 mb-6">
            Analyze the relationship between renewable energy investment and economic development across countries.
          </p>
          <div class="chart-container">
            <canvas id="investmentScatterChart"></canvas>
          </div>
        </div>
      </section>
      <section id="topic3" class="tab-content">
        <div class="bg-white p-6 rounded-lg shadow-md">
          <h2 class="text-2xl font-bold mb-4">Topic 3</h2>
          <p class="text-gray-700">This section will contain content related to Topic 3.</p>
        </div>
      </section>
    </main>
  </div>

  <script>
    document.addEventListener('DOMContentLoaded', function() {
      // GDP tab logic (existing)
      const tabButtons = document.querySelectorAll('.tab-btn[data-tab]');
      const tabContents = document.querySelectorAll('.tab-content');
      if (tabButtons.length && tabContents.length) {
        function switchTab(tab) {
          tabButtons.forEach(btn => {
            btn.classList.remove('bg-[#36a853]', 'text-white');
            btn.classList.add('text-[#3d405b]');
          });
          tabContents.forEach(content => content.classList.remove('active'));
          let btn = document.querySelector('.tab-btn[data-tab="' + tab + '"]');
          let content = document.getElementById(tab);
          if (btn) {
            btn.classList.add('bg-[#36a853]', 'text-white', 'hover:bg-[gold]', 'hover:text-[#3d405b]');
            btn.classList.remove('text-[#3d405b]');
          }
          if (content) content.classList.add('active');
        }
        function showFromHash() {
          let hash = window.location.hash.replace('#', '');
          if (hash && document.getElementById(hash)) {
            switchTab(hash);
          } else {
            switchTab('topic1'); // default tab
          }
        }
        window.addEventListener('hashchange', showFromHash);
        showFromHash();
        tabButtons.forEach(btn => {
          btn.addEventListener('click', function(e) {
            e.preventDefault();
            switchTab(this.getAttribute('data-tab'));
          });
        });
      }
      // Blog tab animated text (copied from blog.html)
      const tabText = document.getElementById('policy-desk-tab-text');
      const blogColon = document.getElementById('blog-colon');
      if (tabText && blogColon) {
        const fullText = "The Policy Desk";
        let current = "";
        let i = 0;
        tabText.style.opacity = 0;
        function typeWriter() {
          if (i === 0) {
            tabText.style.opacity = 1;
          }
          if (i < fullText.length) {
            current += fullText.charAt(i);
            tabText.textContent = current;
            i++;
            setTimeout(typeWriter, 60);
          } else {
            blogColon.style.display = '';
          }
        }
        setTimeout(typeWriter, 400);
      }

      // DATA
      const top30Data = {
        '1995': {
          labels: ["United States", "Japan", "Germany", "France", "United Kingdom", "Italy", "China", "Brazil", "Canada", "Spain", "South Korea", "Australia", "Mexico", "Netherlands", "Russia", "India", "Switzerland", "Belgium", "Argentina", "Sweden", "Austria", "Turkey", "Norway", "Denmark", "Saudi Arabia", "Poland", "Thailand", "Finland", "South Africa", "Indonesia"],
          values: [7639, 5450, 2592, 1542, 1278, 1181, 736, 764, 617, 599, 559, 377, 393, 354, 395, 375, 318, 249, 281, 238, 217, 170, 142, 142, 162, 131, 163, 119, 136, 222],
        },
        '2024': {
          labels: [
    "United States", "China (+3)", "Japan (-1)", "Germany (-1)", "India (+9)", "United Kingdom (-2)", "France (-1)",
    "Italy (-1)", "Brazil (-1)", "Canada (-1)", "Australia (+2)", "Russian Federation", "Spain (-3)", "Mexico (-3)",
    "Turkiye (+4)", "Indonesia (+1)", "Netherlands (-3)", "Switzerland (-3)", "Poland (+6)", "Sweden (0)", "Argentina (-4)",
    "Nigeria (+9)", "Belgium (-4)", "Iran, Islamic Rep. (+2)", "Ireland (+17)", "Thailand (+1)", "Philippines (+9)", "Norway (-5)", "Malaysia (+9)"
  ],
          values: [28779, 18540, 4334, 4629, 4112, 3532, 3131, 2265, 2173, 2146, 1701, 2062, 1579, 1557, 1340, 1461, 1124, 983, 641, 846, 641, 723, 636, 627, 610, 632, 627, 525, 521],
        }
      };

      // LABEL STATUS for 2024
      const labelStatus2024 = [
        "unchanged", // United States
        "up",        // China
        "down",      // Japan
        "down",      // Germany
        "up",        // India
        "down",      // United Kingdom
        "down",      // France
        "down",      // Italy
        "down",      // Brazil
        "down",      // Canada
        "up",        // Australia
        "unchanged", // Russian Federation
        "down",      // Spain
        "down",      // Mexico
        "up",        // Turkiye
        "up",        // Indonesia
        "down",      // Netherlands
        "down",      // Switzerland
        "up",        // Poland
        "unchanged", // Sweden
        "down",      // Argentina
        "up",        // Nigeria
        "down",      // Belgium
        "up",        // Iran, Islamic Rep.
        "up",        // Ireland
        "up",        // Thailand
        "up",        // Philippines
        "down",      // Norway
        "up"         // Malaysia
      ];

      // COLORS for LABELS
      const statusToColor = {
        "up": "#36a853",
        "down": "#e07a5f",
        "unchanged": "#999999"
      };

      // GDP SHARE CHART DATA
      const shareCountries2024 = [
        "United States", "China", "Japan", "Germany", "India", "United Kingdom", "France", "Italy", "Brazil", "Canada",
        "Australia", "Russian Federation", "Spain", "Mexico", "Turkiye", "Indonesia"
      ];
      const share1995 = [28.68, 4.81, 9.78, 6.75, 1.54, 4.95, 4.52, 4.32, 2.76, 2.47, 1.83, 1.86, 2.07, 1.87, 0.87, 0.98];
      const share2024 = [24.58, 20.04, 4.99, 3.99, 3.77, 3.55, 2.93, 2.20, 2.20, 1.99, 1.81, 1.75, 1.54, 1.46, 1.40, 1.34];

      let currentYear = '1995';
      let top30Chart;

      // FUNCTION TO GET LABEL COLOR FOR 2024 ONLY
      function getLabelColor(context) {
        if (currentYear === '2024') {
          const idx = context.index;
          return statusToColor[labelStatus2024[idx]] || '#3d405b';
        }
        return '#3d405b';
      }

      function initTop30Chart() {
        const ctx = document.getElementById('top30Chart').getContext('2d');
        top30Chart = new Chart(ctx, {
          type: 'bar',
          data: {
            labels: top30Data['1995'].labels,
            datasets: [{
              label: 'GDP in 1995 (B USD)',
              data: top30Data['1995'].values,
              backgroundColor: "#A2D2FF",
              maxBarThickness: 22,
            }]
          },
          options: {
            responsive: true,
            plugins: {
              legend: { display: true },
              title: { display: false }
            },
            scales: {
              x: {
                ticks: {
                  maxRotation: 60,
                  minRotation: 60,
                  color: getLabelColor,
                  font: { size: 12 }
                }
              },
              y: {
                beginAtZero: true,
                ticks: { color: '#3d405b', font: { size: 12 } }
              }
            }
          }
        });
      }
      function showTop30Chart(year) {
        currentYear = year;
        const data = top30Data[year];
        top30Chart.data.labels = data.labels;
        top30Chart.data.datasets[0].data = data.values;
        top30Chart.data.datasets[0].label = `GDP in ${year} (B USD)`;
        top30Chart.data.datasets[0].backgroundColor = (year === '2024') ? "#FDCB6E" : "#A2D2FF";
        // Set label color: for 2024 use the up/down/unchanged logic, for 1995 use default
        top30Chart.options.scales.x.ticks.color = getLabelColor;
        top30Chart.update();
        document.getElementById('btn-1995').classList.toggle('active', year === '1995');
        document.getElementById('btn-2024').classList.toggle('active', year === '2024');
      }

      let gdpShareChart;
      function initGDPShareChart() {
        const ctx = document.getElementById('gdpShareChart').getContext('2d');
        gdpShareChart = new Chart(ctx, {
          type: 'bar',
          data: {
            labels: shareCountries2024,
            datasets: [
              {
                label: 'Share in 2024 (%)',
                data: share2024,
                backgroundColor: "#FDCB6E",
                maxBarThickness: 22,
              },
              {
                label: 'Share in 1995 (%)',
                data: share1995,
                backgroundColor: "#A2D2FF",
                maxBarThickness: 22,
              }
            ]
          },
          options: {
            responsive: true,
            plugins: {
              legend: { display: true },
              title: {
                display: true,
                text: 'Top Economies in 2024: Share of Global GDP (Compared to 1995)'
              },
              tooltip: {
                callbacks: {
                  label: function(context) {
                    return `${context.dataset.label}: ${context.parsed.y}%`;
                  }
                }
              }
            },
            scales: {
              x: {
                ticks: { color: '#3d405b', font: { size: 11 }, maxRotation: 60, minRotation: 60 },
                stacked: false
              },
              y: {
                beginAtZero: true,
                title: { display: true, text: 'Share of Global GDP (%)', color: '#3d405b' },
                ticks: { color: '#3d405b', font: { size: 12 } }
              }
            }
          }
        });
      }
      // Charts initialization
      setTimeout(() => {
        initTop30Chart();
        showTop30Chart('1995');
        initGDPShareChart();
        
        // Initialize Topic 2 charts using the charting module
        initTopic2Charts();
      }, 100); // Delay to ensure canvas is present
      
      // Topic 2 Charts Implementation
      function initTopic2Charts() {
        // Chart 1: Renewable Energy Capacity by Region (Stacked Bar Chart)
        window.charting.createChartFromCSV({
          canvasId: 'renewableCapacityChart',
          csvPath: 'Data/renewable_energy_data.csv',
          chartType: 'bar',
          requiredFields: ['Region', 'Solar_Capacity_MW', 'Wind_Capacity_MW', 'Hydro_Capacity_MW'],
          dataProcessor: function(data) {
            const regionData = {};
            
            data.forEach(row => {
              const region = row.Region;
              const solar = parseFloat(row.Solar_Capacity_MW) || 0;
              const wind = parseFloat(row.Wind_Capacity_MW) || 0;
              const hydro = parseFloat(row.Hydro_Capacity_MW) || 0;
              
              if (!regionData[region]) {
                regionData[region] = { solar: 0, wind: 0, hydro: 0 };
              }
              
              regionData[region].solar += solar;
              regionData[region].wind += wind;
              regionData[region].hydro += hydro;
            });
            
            const regions = Object.keys(regionData);
            
            return {
              labels: regions,
              datasets: [
                {
                  label: 'Solar Capacity (MW)',
                  data: regions.map(region => regionData[region].solar),
                  backgroundColor: '#FDCB6E',
                  borderColor: '#E17055',
                  borderWidth: 1
                },
                {
                  label: 'Wind Capacity (MW)',
                  data: regions.map(region => regionData[region].wind),
                  backgroundColor: '#74B9FF',
                  borderColor: '#0984E3',
                  borderWidth: 1
                },
                {
                  label: 'Hydro Capacity (MW)',
                  data: regions.map(region => regionData[region].hydro),
                  backgroundColor: '#00B894',
                  borderColor: '#00A085',
                  borderWidth: 1
                }
              ]
            };
          },
          chartOptions: {
            responsive: true,
            maintainAspectRatio: false,
            plugins: {
              legend: { 
                position: 'top',
                labels: { font: { size: 12 } }
              },
              tooltip: {
                callbacks: {
                  label: function(context) {
                    return `${context.dataset.label}: ${context.parsed.y.toLocaleString()} MW`;
                  }
                }
              }
            },
            scales: {
              x: {
                stacked: true,
                ticks: { color: '#3d405b', font: { size: 11 } }
              },
              y: {
                stacked: true,
                beginAtZero: true,
                title: { display: true, text: 'Capacity (MW)', color: '#3d405b' },
                ticks: { 
                  color: '#3d405b', 
                  font: { size: 11 },
                  callback: function(value) {
                    return value.toLocaleString();
                  }
                }
              }
            }
          }
        });

        // Chart 2: Investment vs GDP Per Capita (Scatter Chart)
        window.charting.createChartFromCSV({
          canvasId: 'investmentScatterChart',
          csvPath: 'Data/renewable_energy_data.csv',
          chartType: 'scatter',
          requiredFields: ['Country', 'Investment_Million_USD', 'GDP_Per_Capita_USD', 'Region'],
          dataProcessor: function(data) {
            const regionColors = {
              'Europe': '#74B9FF',
              'Asia': '#FDCB6E',
              'North America': '#00B894',
              'South America': '#E17055',
              'Africa': '#A29BFE',
              'Oceania': '#FD79A8'
            };
            
            const datasets = {};
            
            data.forEach(row => {
              const region = row.Region;
              const investment = parseFloat(row.Investment_Million_USD) || 0;
              const gdpPerCapita = parseFloat(row.GDP_Per_Capita_USD) || 0;
              const country = row.Country;
              
              if (investment > 0 && gdpPerCapita > 0) {
                if (!datasets[region]) {
                  datasets[region] = {
                    label: region,
                    data: [],
                    backgroundColor: regionColors[region] || '#DDD',
                    borderColor: regionColors[region] || '#999',
                    borderWidth: 1,
                    pointRadius: 6,
                    pointHoverRadius: 8
                  };
                }
                
                datasets[region].data.push({
                  x: gdpPerCapita,
                  y: investment,
                  country: country
                });
              }
            });
            
            return {
              datasets: Object.values(datasets)
            };
          },
          chartOptions: {
            responsive: true,
            maintainAspectRatio: false,
            plugins: {
              legend: { 
                position: 'top',
                labels: { font: { size: 12 } }
              },
              tooltip: {
                callbacks: {
                  title: function(context) {
                    return context[0].raw.country;
                  },
                  label: function(context) {
                    return [
                      `GDP per Capita: $${context.parsed.x.toLocaleString()}`,
                      `Investment: $${context.parsed.y.toLocaleString()}M`
                    ];
                  }
                }
              }
            },
            scales: {
              x: {
                type: 'linear',
                position: 'bottom',
                title: { 
                  display: true, 
                  text: 'GDP per Capita (USD)', 
                  color: '#3d405b' 
                },
                ticks: { 
                  color: '#3d405b', 
                  font: { size: 11 },
                  callback: function(value) {
                    return '$' + value.toLocaleString();
                  }
                }
              },
              y: {
                beginAtZero: true,
                title: { 
                  display: true, 
                  text: 'Investment (Million USD)', 
                  color: '#3d405b' 
                },
                ticks: { 
                  color: '#3d405b', 
                  font: { size: 11 },
                  callback: function(value) {
                    return '$' + value.toLocaleString() + 'M';
                  }
                }
              }
            }
          }
        });
      }
      // Chart toggle button handlers
      document.getElementById('btn-1995').addEventListener('click', function() {
        showTop30Chart('1995');
      });
      document.getElementById('btn-2024').addEventListener('click', function() {
        showTop30Chart('2024');
      });
    });
  </script>

  <script src="script.js"></script>

  <!-- Footer -->
  <footer class="footer">
      <div class="container">
          <div class="footer-content">
              <div class="footer-text">
                  <p>&copy; 2025 Houssem Chammam. All rights reserved.</p>
              </div>
              <div class="footer-social">
                  <a href="https://www.linkedin.com/in/houssem-chammam/" class="social-link" target="_blank">
                      <i class="fab fa-linkedin"></i>
                  </a>
                  
              </div>
          </div>
      </div>
  </footer>

  
</body>
</html><|MERGE_RESOLUTION|>--- conflicted
+++ resolved
@@ -52,20 +52,6 @@
     }
   </style>
 </head>
-<<<<<<< HEAD
-<body>
-    <!-- Top Main Navigation Bar -->
-  <nav class="tab-navigation">
-    <div class="container">
-      <div class="tab-nav">
-        <a href="index.html" class="tab-btn">Overview</a>
-        <a href="featured-work.html" class="tab-btn">Featured Work</a>
-        <button class="tab-btn active">Data Projects</button>
-        <a href="blog.html" class="tab-btn">Blog</a>
-      </div>
-    </div>
-  </nav>
-=======
 <body class="antialiased">
     <!-- Top Navigation -->
     <nav class="tab-navigation">
@@ -78,7 +64,6 @@
             </div>
         </div>
     </nav>
->>>>>>> be6389b8
 
   <div class="container mx-auto p-4 md:p-8">
     <header class="text-center mb-8">
